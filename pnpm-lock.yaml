--- conflicted
+++ resolved
@@ -27,16 +27,8 @@
         specifier: ^8.55.0
         version: 8.57.1
       eslint-config-prettier:
-<<<<<<< HEAD
-        specifier: ^8.6.0
-        version: 8.10.0(eslint@8.57.1)
-      eslint-plugin-prettier:
-        specifier: ^5.4.1
-        version: 5.4.1(eslint-config-prettier@8.10.0(eslint@8.57.1))(eslint@8.57.1)(prettier@3.5.3)
-=======
         specifier: ^10.1.5
         version: 10.1.5(eslint@8.57.1)
->>>>>>> 65cbb58e
       husky:
         specifier: ^8.0.0
         version: 8.0.3
@@ -168,8 +160,8 @@
         specifier: ^4.0.0
         version: 4.0.0
       p-retry:
-        specifier: ^5.1.2
-        version: 5.1.2
+        specifier: ^6.2.1
+        version: 6.2.1
     devDependencies:
       '@types/eventemitter3':
         specifier: ^2.0.2
@@ -556,10 +548,6 @@
     resolution: {integrity: sha512-oGB+UxlgWcgQkgwo8GcEGwemoTFt3FIO9ababBmaGwXIoBKZ+GTy0pP185beGg7Llih/NSHSV2XAs1lnznocSg==}
     engines: {node: '>= 8'}
 
-  '@pkgr/core@0.2.7':
-    resolution: {integrity: sha512-YLT9Zo3oNPJoBjBc4q8G2mjU4tqIbf5CEOORbUUr48dCD9q3umJ3IPlVqOqDakPfd2HuwccBaqlGhN4Gmr5OWg==}
-    engines: {node: ^12.20.0 || ^14.18.0 || >=16.0.0}
-
   '@sinclair/typebox@0.27.8':
     resolution: {integrity: sha512-+Fj43pSMwJs4KRrH/938Uf+uAELIgVBmQzg/q1YG10djyfA3TnrU8N8XzqCh/okZdszqBQTZf96idMfE5lnwTA==}
 
@@ -606,8 +594,8 @@
   '@types/node@20.17.57':
     resolution: {integrity: sha512-f3T4y6VU4fVQDKVqJV4Uppy8c1p/sVvS3peyqxyWnzkqXFJLRU7Y1Bl7rMS1Qe9z0v4M6McY0Fp9yBsgHJUsWQ==}
 
-  '@types/retry@0.12.1':
-    resolution: {integrity: sha512-xoDlM2S4ortawSWORYqsdU+2rxdh4LRW9ytc3zmT37RIKQh6IHyKwwtKhKis9ah8ol07DCkZxPt8BBvPjC6v4g==}
+  '@types/retry@0.12.2':
+    resolution: {integrity: sha512-XISRgDJ2Tc5q4TRqvgJtzsRkFYNJzZrhTdtMoGVBttwzzQJkPnS3WWTFc7kuDRoPtPakl+T+OfdEUjYJj7Jbow==}
 
   '@types/semver@7.7.0':
     resolution: {integrity: sha512-k107IF4+Xr7UHjwDc7Cfd6PRQfbdkiRabXGRjo07b4WyPahFBZCZ1sE+BNxYIJPPg73UkfOsVOLwqVc/6ETrIA==}
@@ -1029,34 +1017,12 @@
     resolution: {integrity: sha512-TtpcNJ3XAzx3Gq8sWRzJaVajRs0uVxA2YAkdb1jm2YkPz4G6egUFAyA3n5vtEIZefPk5Wa4UXbKuS5fKkJWdgA==}
     engines: {node: '>=10'}
 
-<<<<<<< HEAD
-  eslint-config-prettier@8.10.0:
-    resolution: {integrity: sha512-SM8AMJdeQqRYT9O9zguiruQZaN7+z+E4eAP9oiLNGKMtomwaB1E9dcgUD6ZAn/eQAb52USbvezbiljfZUhbJcg==}
-=======
   eslint-config-prettier@10.1.5:
     resolution: {integrity: sha512-zc1UmCpNltmVY34vuLRV61r1K27sWuX39E+uyUnY8xS2Bex88VV9cugG+UZbRSRGtGyFboj+D8JODyme1plMpw==}
->>>>>>> 65cbb58e
     hasBin: true
     peerDependencies:
       eslint: '>=7.0.0'
 
-<<<<<<< HEAD
-  eslint-plugin-prettier@5.4.1:
-    resolution: {integrity: sha512-9dF+KuU/Ilkq27A8idRP7N2DH8iUR6qXcjF3FR2wETY21PZdBrIjwCau8oboyGj9b7etWmTGEeM8e7oOed6ZWg==}
-    engines: {node: ^14.18.0 || >=16.0.0}
-    peerDependencies:
-      '@types/eslint': '>=8.0.0'
-      eslint: '>=8.0.0'
-      eslint-config-prettier: '>= 7.0.0 <10.0.0 || >=10.1.0'
-      prettier: '>=3.0.0'
-    peerDependenciesMeta:
-      '@types/eslint':
-        optional: true
-      eslint-config-prettier:
-        optional: true
-
-=======
->>>>>>> 65cbb58e
   eslint-scope@7.2.2:
     resolution: {integrity: sha512-dOt21O7lTMhDM+X9mB4GX+DZrZtCUJPL/wlcTqxyrx5IvO0IYtILdtrQGQp+8n5S0gwSVmOf9NQrjMOgfQZlIg==}
     engines: {node: ^12.22.0 || ^14.17.0 || >=16.0.0}
@@ -1126,9 +1092,6 @@
   fast-deep-equal@3.1.3:
     resolution: {integrity: sha512-f3qQ9oQy9j2AhBe/H9VC91wLmKBCCU/gDOnKNAYG5hswO7BLKj09Hc5HYNz9cGI++xlpDCIgDaitVs03ATR84Q==}
 
-  fast-diff@1.3.0:
-    resolution: {integrity: sha512-VxPP4NqbUjj6MaAOafWeUn2cXWLcCtljklUtZf0Ind4XQ+QPtmA0b18zZy0jIQx+ExRVCR/ZQpBmik5lXshNsw==}
-
   fast-glob@3.3.3:
     resolution: {integrity: sha512-7MptL8U0cqcFdzIzwOTHoilX9x5BrNqye7Z/LuC7kCMRio1EMSyqRK3BEAUD7sXRq4iT4AzTVuZdhgQ2TCvYLg==}
     engines: {node: '>=8.6.0'}
@@ -1353,6 +1316,10 @@
   is-interactive@1.0.0:
     resolution: {integrity: sha512-2HvIEKRoqS62guEC+qBjpvRubdX910WCMuJTZ+I9yvqKU2/12eSL549HMwtabb4oupdj2sMP50k+XJfB/8JE6w==}
     engines: {node: '>=8'}
+
+  is-network-error@1.1.0:
+    resolution: {integrity: sha512-tUdRRAnhT+OtCZR/LxZelH/C7QtjtFrTu5tXCA8pl55eTUElUHT+GPYV8MBMBvea/j+NxQqVt3LbWMRir7Gx9g==}
+    engines: {node: '>=16'}
 
   is-number@7.0.0:
     resolution: {integrity: sha512-41Cifkg6e8TylSpdtTpeLVMqvSBEVzTttHvERD741+pnZ8ANv0004MRL43QKPDlK9cGvNp6NZWZUBlbGXYxxng==}
@@ -1770,9 +1737,9 @@
     resolution: {integrity: sha512-LaNjtRWUBY++zB5nE/NwcaoMylSPk+S+ZHNB1TzdbMJMny6dynpAGt7X/tl/QYq3TIeE6nxHppbo2LGymrG5Pw==}
     engines: {node: '>=10'}
 
-  p-retry@5.1.2:
-    resolution: {integrity: sha512-couX95waDu98NfNZV+i/iLt+fdVxmI7CbrrdC2uDWfPdUAApyxT4wmDlyOtR5KtTDmkDO0zDScDjDou9YHhd9g==}
-    engines: {node: ^12.20.0 || ^14.13.1 || >=16.0.0}
+  p-retry@6.2.1:
+    resolution: {integrity: sha512-hEt02O4hUct5wtwg4H4KcWgDdm+l1bOaEy/hWzd8xtXB9BqxTWBBhb+2ImAtH4Cv4rPjV76xN3Zumqk3k3AhhQ==}
+    engines: {node: '>=16.17'}
 
   p-try@2.2.0:
     resolution: {integrity: sha512-R4nPAVTAU0B9D35/Gk3uJf/7XYbQcyohSKdvAxIRSNghFl4e71hVoGnBNQz9cWaXxO2I10KTC+3jMdvvoKw6dQ==}
@@ -1838,10 +1805,6 @@
     resolution: {integrity: sha512-vkcDPrRZo1QZLbn5RLGPpg/WmIQ65qoWWhcGKf/b5eplkkarX0m9z8ppCat4mlOqUsWpyNuYgO3VRyrYHSzX5g==}
     engines: {node: '>= 0.8.0'}
 
-  prettier-linter-helpers@1.0.0:
-    resolution: {integrity: sha512-GbK2cP9nraSSUF9N2XwUwqfzlAFlMNYYl+ShE/V+H8a9uNl/oUqB1w2EL54Jh0OlyRSd8RfWYJ3coVS4TROP2w==}
-    engines: {node: '>=6.0.0'}
-
   prettier@3.5.3:
     resolution: {integrity: sha512-QQtaxnoDJeAkDvDKWCLiwIXkTgRhwYDEQCghU9Z6q03iyek/rxRh/2lC3HB7P8sWT2xC/y5JDctPLBIGzHKbhw==}
     engines: {node: '>=14'}
@@ -2076,10 +2039,6 @@
   supports-preserve-symlinks-flag@1.0.0:
     resolution: {integrity: sha512-ot0WnXS9fgdkgIcePe6RHNk1WA8+muPa6cSjeR3V8K27q9BB1rTE3R1p7Hv0z1ZyAc8s6Vvv8DIyWf681MAt0w==}
     engines: {node: '>= 0.4'}
-
-  synckit@0.11.8:
-    resolution: {integrity: sha512-+XZ+r1XGIJGeQk3VvXhT6xx/VpbHsRzsTkGgF6E5RX9TTXD0118l87puaEBZ566FhqblC6U0d4XnubznJDm30A==}
-    engines: {node: ^14.18.0 || >=16.0.0}
 
   tar-fs@2.1.3:
     resolution: {integrity: sha512-090nwYJDmlhwFwEW3QQl+vaNnxsO2yVsd45eTKRBzSzu+hlb1w2K9inVq5b0ngXuLVqQ4ApvsUHHnu/zQNkWAg==}
@@ -2768,8 +2727,6 @@
       '@nodelib/fs.scandir': 2.1.5
       fastq: 1.19.1
 
-  '@pkgr/core@0.2.7': {}
-
   '@sinclair/typebox@0.27.8': {}
 
   '@sinonjs/commons@3.0.1':
@@ -2830,7 +2787,7 @@
     dependencies:
       undici-types: 6.19.8
 
-  '@types/retry@0.12.1': {}
+  '@types/retry@0.12.2': {}
 
   '@types/semver@7.7.0': {}
 
@@ -3259,26 +3216,10 @@
 
   escape-string-regexp@4.0.0: {}
 
-<<<<<<< HEAD
-  eslint-config-prettier@8.10.0(eslint@8.57.1):
+  eslint-config-prettier@10.1.5(eslint@8.57.1):
     dependencies:
       eslint: 8.57.1
 
-  eslint-plugin-prettier@5.4.1(eslint-config-prettier@8.10.0(eslint@8.57.1))(eslint@8.57.1)(prettier@3.5.3):
-    dependencies:
-      eslint: 8.57.1
-      prettier: 3.5.3
-      prettier-linter-helpers: 1.0.0
-      synckit: 0.11.8
-    optionalDependencies:
-      eslint-config-prettier: 8.10.0(eslint@8.57.1)
-
-=======
-  eslint-config-prettier@10.1.5(eslint@8.57.1):
-    dependencies:
-      eslint: 8.57.1
-
->>>>>>> 65cbb58e
   eslint-scope@7.2.2:
     dependencies:
       esrecurse: 4.3.0
@@ -3395,8 +3336,6 @@
 
   fast-deep-equal@3.1.3: {}
 
-  fast-diff@1.3.0: {}
-
   fast-glob@3.3.3:
     dependencies:
       '@nodelib/fs.stat': 2.0.5
@@ -3602,6 +3541,8 @@
       is-extglob: 2.1.1
 
   is-interactive@1.0.0: {}
+
+  is-network-error@1.1.0: {}
 
   is-number@7.0.0: {}
 
@@ -4209,9 +4150,10 @@
     dependencies:
       p-limit: 3.1.0
 
-  p-retry@5.1.2:
-    dependencies:
-      '@types/retry': 0.12.1
+  p-retry@6.2.1:
+    dependencies:
+      '@types/retry': 0.12.2
+      is-network-error: 1.1.0
       retry: 0.13.1
 
   p-try@2.2.0: {}
@@ -4268,10 +4210,6 @@
 
   prelude-ls@1.2.1: {}
 
-  prettier-linter-helpers@1.0.0:
-    dependencies:
-      fast-diff: 1.3.0
-
   prettier@3.5.3: {}
 
   pretty-format@29.7.0:
@@ -4476,10 +4414,6 @@
       has-flag: 4.0.0
 
   supports-preserve-symlinks-flag@1.0.0: {}
-
-  synckit@0.11.8:
-    dependencies:
-      '@pkgr/core': 0.2.7
 
   tar-fs@2.1.3:
     dependencies:
